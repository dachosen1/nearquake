--- conflicted
+++ resolved
@@ -403,15 +403,6 @@
                 EventDetails.mag > EARTHQUAKE_POST_THRESHOLD,
                 func.now() - EventDetails.ts_event_utc
                 < timedelta(seconds=REPORTED_SINCE_THRESHOLD),
-<<<<<<< HEAD
-                Post.id_event.is_(None),
-            )
-            .filter(
-                EventDetails.mag > EARTHQUAKE_POST_THRESHOLD,
-                func.now() - EventDetails.ts_event_utc
-                < timedelta(seconds=REPORTED_SINCE_THRESHOLD),
-=======
->>>>>>> 4f5031c2
                 Post.id_event.is_(None),
             )
         )
