from dataclasses import dataclass, field
from dotenv import load_dotenv
import os
from datetime import datetime
import logging
from random import randint


_logger = logging.getLogger(__name__)

load_dotenv()

TIMESTAMP_NOW = datetime.utcnow()

API_BASE_URL: str = "https://earthquake.usgs.gov/earthquakes/feed/v1.0/summary/all_{time_period}.geojson"

EARTHQUAKE_URL_TEMPLATE: str = "https://earthquake.usgs.gov/fdsnws/event/1/query.geojson?starttime={year}-{month}-{start}%2000:00:00&endtime={year}-{month}-{end}%2023:59:59"

EVENT_DETAIL_URL: str = (
    "https://earthquake.usgs.gov/earthquakes/eventpage/{id}/executive"
)


EARTHQUAKE_POST_THRESHOLD = 4.5


<<<<<<< HEAD
def generate_time_range_url(year: int, month: int, start: int, end: int) -> str:
=======
def generate_time_range_url(year: int, month: int) -> str:
>>>>>>> 9650e392
    """
    Generate the URL for extracting earthquakes that occurred during a specific year and month.

    Example usage: generate_time_range_url('2018','01', '12')

    :param year: Year
    :param month: Month

    :return: The URL path for the earthquakes that happened during the specified month and year.
    """
    return EARTHQUAKE_URL_TEMPLATE.format(year=year, month=month, start=start, end=end)


def generate_time_period_url(time_period: int) -> str:
    """
    Generate the URL for extracting earthquakes that occurred during a specific time.

    :param time: The time period for the query. Options are 'day', 'week', 'month'.
    :return: The URL path for the earthquakes that happened during the specified month and year.
    """

    valid_periods = {"hour", "day", "week", "month"}
    if time_period not in valid_periods:
        raise ValueError(
            f"Invalid time period: {time_period}. Valid options are: {valid_periods}",
            time_period,
            valid_periods,
        )
    _logger.info(
        f"Generated the url to upload earthquake events for the last {time_period}"
    )

    return API_BASE_URL.format(time_period=time_period)


@dataclass()
class ConnectionConfig:
    user: str = field(default_factory=lambda: os.environ.get("NEARQUAKE_USERNAME"))
    host: str = field(default_factory=lambda: os.environ.get("NEARQUAKE_HOST"))
    dbname: str = field(default_factory=lambda: os.environ.get("NEARQUAKE_DATABASE"))
    port: str = field(default_factory=lambda: os.environ.get("NEARQUAKE_PORT"))
    password: str = field(default_factory=lambda: os.environ.get("NEARQUAKE_PASSWORD"))
    sqlengine: str = field(default_factory=lambda: os.environ.get("NEARQUAKE_ENGINE"))

    def __post_init__(self):
        missing = [
            attr
            for attr in ["user", "host", "dbname", "port", "password", "sqlengine"]
            if getattr(self, attr) is None
        ]
        if missing:
            error_message = (
                f"The following attributes are not specified: {', '.join(missing)}"
            )
            _logger.error(error_message)
            raise ValueError(error_message)

    def generate_connection_url(self) -> str:
        _logger.info(
            f"Successfully generated the URL to connect to the {self.dbname} database using the {self.sqlengine} engine."
        )
        return f"{self.sqlengine}://{self.user}:{self.password}@{self.host}:{self.port}/{self.dbname}"


@dataclass()
class TwitterAuth:
    CONSUMER_KEY: str = field(default_factory=lambda: os.environ.get("CONSUMER_KEY"))
    CONSUMER_SECRET: str = field(
        default_factory=lambda: os.environ.get("CONSUMER_SECRET")
    )
    ACCESS_TOKEN: str = field(default_factory=lambda: os.environ.get("ACCESS_TOKEN"))
    ACCESS_TOKEN_SECRET: str = field(
        default_factory=lambda: os.environ.get("ACCESS_TOKEN_SECRET")
    )
    BEARER_TOKEN: str = field(default_factory=lambda: os.environ.get("BEARER_TOKEN"))


TWEET_CONCLUSION = [
    "How do you prepare? Share tips and stay safe! #earthquakePrep. Data provided by #usgs",
    "Were you near the epicenter? Share your experience. #earthquake. Data provided by #usgs",
    "In an #earthquake, use stairs, not elevators! 🚶‍♂️🚶‍♀ #safetyfirst. Data provided by #usgs",
]


CHAT_PROMPT = [
    "Tell me an interesting fact about earthquakes in 140 characters or less, but come close as possible to the 140 characters. Convert the response to be appropriate for a Twitter post, and include some hashtags. Do not include quotes",
    "Tell me one common misconceptions about earthquakes in 140 characters or less, but come close as possible to the 140 characters. Convert the response to be appropriate for a Twitter post, and include some hashtags. Do not include quotes",
    f"Tell me What a {randint(1,10)} magnitude earthquake feel like in 140 characters or less, but come close as possible to the 140 characters. Convert the response to be appropriate for a Twitter post, and include some hashtags. Do not include quotes. Make it informational",
    "Tell me an interesting fact about under water earthquakes in 140 characters or less, but come close as possible to the 140 characters. Convert the response to be appropriate for a Twitter post, and include some hashtags. Do not include quotes",
    "Tell me an interesting fact or tip about aftershocks? Explain in 140 characters, but come close as possible to the 140 characters. Convert the response to be appropriate for a Twitter post, and include some hashtags. Do not include quotes",
]<|MERGE_RESOLUTION|>--- conflicted
+++ resolved
@@ -24,11 +24,7 @@
 EARTHQUAKE_POST_THRESHOLD = 4.5
 
 
-<<<<<<< HEAD
 def generate_time_range_url(year: int, month: int, start: int, end: int) -> str:
-=======
-def generate_time_range_url(year: int, month: int) -> str:
->>>>>>> 9650e392
     """
     Generate the URL for extracting earthquakes that occurred during a specific year and month.
 
