--- conflicted
+++ resolved
@@ -75,32 +75,6 @@
 
 @dataclass(init=False)
 class ConnectionConfig:
-<<<<<<< HEAD
-    user: str = os.environ.get("NEARQUAKE_USERNAME")
-    host: str = os.environ.get("NEARQUAKE_HOST")
-    dbname: str = os.environ.get("NEARQUAKE_DATABASE")
-    port: str = os.environ.get("NEARQUAKE_PORT")
-    password: str = os.environ.get("NEARQUAKE_PASSWORD")
-    sqlengine: str = os.environ.get("NEARQUAKE_ENGINE")
-
-    def __post_init__(self):
-        """
-        Ensure all required fields are provided
-        """
-        required_fields = ["user", "host", "dbname", "port", "password", "sqlengine"]
-        missing_fields = [
-            field for field in required_fields if getattr(self, field) is None
-        ]
-
-        if missing_fields:
-            raise ValueError(
-                f"Missing required environment variables: {', '.join(missing_fields)}"
-            )
-
-    def generate_connection_url(self):
-        if self.sqlengine is None:
-            raise ValueError("SQL Engine is not specifed")
-=======
     user: str = field(default_factory=lambda: os.environ.get("NEARQUAKE_USERNAME"))
     host: str = field(default_factory=lambda: os.environ.get("NEARQUAKE_HOST"))
     dbname: str = field(default_factory=lambda: os.environ.get("NEARQUAKE_DATABASE"))
@@ -125,5 +99,4 @@
         _logger.info(
             f"Successfully generated the URL to connect to the {self.dbname} database using the {self.sqlengine} engine."
         )
->>>>>>> e3695650
         return f"{self.sqlengine}://{self.user}:{self.password}@{self.host}:{self.port}/{self.dbname}"