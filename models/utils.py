--- conflicted
+++ resolved
@@ -1,5 +1,4 @@
 import logging
-<<<<<<< HEAD
 import os
 from datetime import date, datetime, timedelta
 
@@ -8,9 +7,6 @@
 
 import tweepy
 # from tweepy import TweepError
-=======
-from datetime import date, datetime
->>>>>>> f16289f2
 
 _logger = logging.getLogger(__name__)
 
@@ -33,7 +29,6 @@
     )
     cur.execute(query)
     query_results = cur.fetchall()
-<<<<<<< HEAD
     try:
         last_update_date = query_results[0][1]
         last_update_time = query_results[0][2]
@@ -46,19 +41,6 @@
         today = date.today()
         time = datetime.now()
 
-=======
-
-    try:
-        last_update_date = query_results[0][1]
-        last_update_time = query_results[0][2]
-
-        _logger.info(f'The last check for eligible earthquake was made on {last_update_date} at {last_update_time}')
-
-    except IndexError:
-        today = date.today()
-        time = datetime.now()
-
->>>>>>> f16289f2
         last_update_date = today.strftime("%m/%d/%y")
         last_update_time = time.strftime("%H:%M:%S")
 
